--- conflicted
+++ resolved
@@ -12,11 +12,32 @@
     y: int
 
     def __add__(self, other):
-<<<<<<< HEAD
+        if isinstance(other, tuple) or isinstance(other, list):
+            other = Qubit(*other)
+        if isinstance(other, Qubit):
+            return Qubit(self.x + other.x, self.y + other.y)
+        raise NotImplementedError()
+
+    def __mul__(self, other):
+        if isinstance(other, int):
+            return Qubit(self.x * other, self.y * other)
+        raise NotImplementedError()
+
+    def __eq__(self, other):
+        if isinstance(other, Qubit):
+            return self.x == other.x and self.y == other.y
+
+
+class Qubit(NamedTuple):
+    """A class that allows easy reference to
+    qubit coordinates.
+    """
+
+    x: int
+    y: int
+
+    def __add__(self, other):
         if isinstance(other, tuple):
-=======
-        if isinstance(other, tuple) or isinstance(other, list):
->>>>>>> 9c168a49
             other = Qubit(*other)
         if isinstance(other, Qubit):
             return Qubit(self.x + other.x, self.y + other.y)
